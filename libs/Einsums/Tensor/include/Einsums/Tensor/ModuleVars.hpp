//----------------------------------------------------------------------------------------------
// Copyright (c) The Einsums Developers. All rights reserved.
// Licensed under the MIT License. See LICENSE.txt in the project root for license information.
//----------------------------------------------------------------------------------------------

#pragma once

#include <Einsums/Config.hpp>

#include <Einsums/Tensor/InitModule.hpp>
#include <Einsums/TypeSupport/Lockable.hpp>
#include <Einsums/TypeSupport/Singleton.hpp>

#include <H5Ipublic.h>
<<<<<<< HEAD
#include <atomic>
=======
>>>>>>> 78d56c41

namespace einsums {
namespace detail {

/// @todo This class can be freely changed. It is provided as a starting point for your convenience. If not needed, it may be removed.

class EINSUMS_EXPORT Einsums_Tensor_vars final : public design_pats::Lockable<std::recursive_mutex> {
    EINSUMS_SINGLETON_DEF(Einsums_Tensor_vars)

  public:
    // Put module-global variables here.
    hid_t hdf5_file;
    hid_t link_property_list;

    hid_t double_complex_type;
    hid_t float_complex_type;

<<<<<<< HEAD
    // Used for making temporary disk tensors.
    std::atomic_int64_t volatile temp_counter;

=======
>>>>>>> 78d56c41
  private:
    explicit Einsums_Tensor_vars() = default;
};

} // namespace detail
} // namespace einsums<|MERGE_RESOLUTION|>--- conflicted
+++ resolved
@@ -7,15 +7,13 @@
 
 #include <Einsums/Config.hpp>
 
+
 #include <Einsums/Tensor/InitModule.hpp>
 #include <Einsums/TypeSupport/Lockable.hpp>
 #include <Einsums/TypeSupport/Singleton.hpp>
 
 #include <H5Ipublic.h>
-<<<<<<< HEAD
 #include <atomic>
-=======
->>>>>>> 78d56c41
 
 namespace einsums {
 namespace detail {
@@ -33,12 +31,9 @@
     hid_t double_complex_type;
     hid_t float_complex_type;
 
-<<<<<<< HEAD
     // Used for making temporary disk tensors.
     std::atomic_int64_t volatile temp_counter;
 
-=======
->>>>>>> 78d56c41
   private:
     explicit Einsums_Tensor_vars() = default;
 };
